--- conflicted
+++ resolved
@@ -1,16 +1,6 @@
 # Fathom for Raycast Changelog
 
-<<<<<<< HEAD
-## Fix full text search - {PR_MERGE_DATE}
-
-### Changed
-
-- Updated search implementation to include meeting summaries and transcripts in search index
-- Added comprehensive logging for search performance monitoring
-
-=======
->>>>>>> 162e4876
-## Update to Fathom SDK 0.0.36 - 2025-11-09
+## Update to Fathom SDK 0.0.36 - {PR_MERGE_DATE}
 
 ### Changed
 
